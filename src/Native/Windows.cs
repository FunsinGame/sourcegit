﻿using System;
using System.Collections.Generic;
using System.Diagnostics;
using System.IO;
using System.Runtime.InteropServices;
using System.Runtime.Versioning;
using System.Text;

using Avalonia;
using Avalonia.Controls;
using Avalonia.Media;

namespace SourceGit.Native
{
    [SupportedOSPlatform("windows")]
    internal class Windows : OS.IBackend
    {
        [StructLayout(LayoutKind.Sequential)]
        internal struct RTL_OSVERSIONINFOEX
        {
            internal uint dwOSVersionInfoSize;
            internal uint dwMajorVersion;
            internal uint dwMinorVersion;
            internal uint dwBuildNumber;
            internal uint dwPlatformId;
            [MarshalAs(UnmanagedType.ByValTStr, SizeConst = 128)]
            internal string szCSDVersion;
        }

        [StructLayout(LayoutKind.Sequential)]
        internal struct MARGINS
        {
            public int cxLeftWidth;
            public int cxRightWidth;
            public int cyTopHeight;
            public int cyBottomHeight;
        }

        [DllImport("shlwapi.dll", CharSet = CharSet.Unicode, SetLastError = false)]
        private static extern bool PathFindOnPath([In, Out] StringBuilder pszFile, [In] string[] ppszOtherDirs);

        [DllImport("ntdll")]
        private static extern int RtlGetVersion(ref RTL_OSVERSIONINFOEX lpVersionInformation);

        [DllImport("dwmapi.dll")]
        private static extern int DwmExtendFrameIntoClientArea(IntPtr hwnd, ref MARGINS margins);

        [DllImport("shell32.dll", CharSet = CharSet.Unicode, SetLastError = false)]
        private static extern IntPtr ILCreateFromPathW(string pszPath);

        [DllImport("shell32.dll", SetLastError = false)]
        private static extern void ILFree(IntPtr pidl);

        [DllImport("shell32.dll", CharSet = CharSet.Unicode, SetLastError = false)]
        private static extern int SHOpenFolderAndSelectItems(IntPtr pidlFolder, int cild, IntPtr apidl, int dwFlags);

        public Models.Shell Shell
        {
            get;
            set;
        } = Models.Shell.Default;

        public void SetupApp(AppBuilder builder)
        {
            builder.With(new FontManagerOptions()
            {
                DefaultFamilyName = "Microsoft YaHei UI",
                FontFallbacks = [new FontFallback { FontFamily = "Microsoft YaHei" }],
            });

            // Fix drop shadow issue on Windows 10
            RTL_OSVERSIONINFOEX v = new RTL_OSVERSIONINFOEX();
            v.dwOSVersionInfoSize = (uint)Marshal.SizeOf<RTL_OSVERSIONINFOEX>();
            if (RtlGetVersion(ref v) == 0 && (v.dwMajorVersion < 10 || v.dwBuildNumber < 22000))
            {
                Window.WindowStateProperty.Changed.AddClassHandler<Window>((w, e) => ExtendWindowFrame(w));
                Window.LoadedEvent.AddClassHandler<Window>((w, e) => ExtendWindowFrame(w));
            }
        }

        public string FindGitExecutable()
        {
            var reg = Microsoft.Win32.RegistryKey.OpenBaseKey(
                Microsoft.Win32.RegistryHive.LocalMachine,
                Microsoft.Win32.RegistryView.Registry64);

            var git = reg.OpenSubKey("SOFTWARE\\GitForWindows");
            if (git != null)
            {
                return Path.Combine(git.GetValue("InstallPath") as string, "bin", "git.exe");
            }

            var builder = new StringBuilder("git.exe", 259);
            if (!PathFindOnPath(builder, null))
            {
                return null;
            }

            var exePath = builder.ToString();
            if (!string.IsNullOrEmpty(exePath))
            {
                return exePath;
            }

            return null;
        }

        public List<Models.ExternalTool> FindExternalTools()
        {
            var finder = new Models.ExternalToolsFinder();
            finder.VSCode(FindVSCode);
            finder.VSCodeInsiders(FindVSCodeInsiders);
            finder.Fleet(() => $"{Environment.GetFolderPath(Environment.SpecialFolder.LocalApplicationData)}\\Programs\\Fleet\\Fleet.exe");
<<<<<<< HEAD
            finder.Rider(FindRider);
=======
            finder.FindJetBrainsFromToolbox(() => $"{Environment.GetFolderPath(Environment.SpecialFolder.LocalApplicationData)}\\JetBrains\\Toolbox");
>>>>>>> 706a8338
            finder.SublimeText(FindSublimeText);
            return finder.Founded;
        }

        public void OpenBrowser(string url)
        {
            var info = new ProcessStartInfo("cmd", $"/c start {url}");
            info.CreateNoWindow = true;
            Process.Start(info);
        }

        public void OpenTerminal(string workdir)
        {
            if (string.IsNullOrEmpty(workdir) || !Path.Exists(workdir))
            {
                workdir = ".";
            }

            var startInfo = new ProcessStartInfo();
            startInfo.WorkingDirectory = workdir;

            switch (Shell)
            {
                case Models.Shell.Default:
                    var binDir = Path.GetDirectoryName(OS.GitExecutable);
                    var bash = Path.Combine(binDir, "bash.exe");
                    if (!File.Exists(bash))
                    {
                        App.RaiseException(workdir, $"Can NOT found bash.exe under '{binDir}'");
                        return;
                    }

                    startInfo.FileName = bash;
                    break;
                case Models.Shell.PowerShell:
                    startInfo.FileName = ChoosePowerShell();
                    startInfo.Arguments = startInfo.FileName.EndsWith("pswd.exe") ? $"-WorkingDirectory \"{workdir}\" -Nologo" : "-Nologo";
                    break;
                case Models.Shell.CommandPrompt:
                    startInfo.FileName = "cmd";
                    break;
                case Models.Shell.DefaultShellOfWindowsTerminal:
                    var wt = FindWindowsTerminalApp();
                    if (!File.Exists(wt))
                    {
                        App.RaiseException(workdir, $"Can NOT found wt.exe on your system!");
                        return;
                    }

                    startInfo.FileName = wt;
                    startInfo.Arguments = $"-d \"{workdir}\"";
                    break;
                default:
                    App.RaiseException(workdir, $"Bad shell configuration!");
                    return;
            }

            Process.Start(startInfo);
        }

        public void OpenInFileManager(string path, bool select)
        {
            var fullpath = string.Empty;
            if (File.Exists(path))
            {
                fullpath = new FileInfo(path).FullName;

                // For security reason, we never execute a file.
                // Instead, we open the folder and select it.
                select = true;
            }
            else
            {
                fullpath = new DirectoryInfo(path).FullName;
            }

            if (select)
            {
                // The fullpath here may be a file or a folder.
                OpenFolderAndSelectFile(fullpath);
            }
            else
            {
                // The fullpath here is always a folder.
                Process.Start(new ProcessStartInfo(fullpath)
                {
                    UseShellExecute = true,
                    CreateNoWindow = true,
                });
            }
        }

        public void OpenWithDefaultEditor(string file)
        {
            var info = new FileInfo(file);
            var start = new ProcessStartInfo("cmd", $"/c start {info.FullName}");
            start.CreateNoWindow = true;
            Process.Start(start);
        }

        private void ExtendWindowFrame(Window w)
        {
            var platformHandle = w.TryGetPlatformHandle();
            if (platformHandle == null)
                return;

            var margins = new MARGINS { cxLeftWidth = 1, cxRightWidth = 1, cyTopHeight = 1, cyBottomHeight = 1 };
            DwmExtendFrameIntoClientArea(platformHandle.Handle, ref margins);
        }

        // There are two versions of PowerShell : pwsh.exe (preferred) and powershell.exe (system default)
        private string ChoosePowerShell()
        {
            if (!string.IsNullOrEmpty(_powershellPath))
                return _powershellPath;

            var localMachine = Microsoft.Win32.RegistryKey.OpenBaseKey(
                    Microsoft.Win32.RegistryHive.LocalMachine,
                    Microsoft.Win32.RegistryView.Registry64);

            var pwsh = localMachine.OpenSubKey(@"SOFTWARE\Microsoft\Windows\CurrentVersion\App Paths\pwsh.exe");
            if (pwsh != null)
            {
                var path = pwsh.GetValue(null) as string;
                if (File.Exists(path))
                {
                    _powershellPath = path;
                    return _powershellPath;
                }
            }

            var finder = new StringBuilder("powershell.exe", 512);
            if (PathFindOnPath(finder, null))
            {
                _powershellPath = finder.ToString();
                return _powershellPath;
            }

            return string.Empty;
        }

        private string FindWindowsTerminalApp()
        {
            if (!string.IsNullOrEmpty(_wtPath))
                return _wtPath;

            var finder = new StringBuilder("wt.exe", 512);
            if (PathFindOnPath(finder, null))
            {
                _wtPath = finder.ToString();
                return _wtPath;
            }

            return string.Empty;
        }

        #region EXTERNAL_EDITOR_FINDER
        private string FindVSCode()
        {
            var localMachine = Microsoft.Win32.RegistryKey.OpenBaseKey(
                    Microsoft.Win32.RegistryHive.LocalMachine,
                    Microsoft.Win32.RegistryView.Registry64);

            // VSCode (system)
            var systemVScode = localMachine.OpenSubKey(@"SOFTWARE\Microsoft\Windows\CurrentVersion\Uninstall\{EA457B21-F73E-494C-ACAB-524FDE069978}_is1");
            if (systemVScode != null)
            {
                return systemVScode.GetValue("DisplayIcon") as string;
            }

            var currentUser = Microsoft.Win32.RegistryKey.OpenBaseKey(
                    Microsoft.Win32.RegistryHive.CurrentUser,
                    Microsoft.Win32.RegistryView.Registry64);

            // VSCode (user)
            var vscode = currentUser.OpenSubKey(@"SOFTWARE\Microsoft\Windows\CurrentVersion\Uninstall\{771FD6B0-FA20-440A-A002-3B3BAC16DC50}_is1");
            if (vscode != null)
            {
                return vscode.GetValue("DisplayIcon") as string;
            }

            return string.Empty;
        }

        private string FindVSCodeInsiders()
        {
            var localMachine = Microsoft.Win32.RegistryKey.OpenBaseKey(
                    Microsoft.Win32.RegistryHive.LocalMachine,
                    Microsoft.Win32.RegistryView.Registry64);

            // VSCode - Insiders (system)
            var systemVScodeInsiders = localMachine.OpenSubKey(@"SOFTWARE\Microsoft\Windows\CurrentVersion\Uninstall\{1287CAD5-7C8D-410D-88B9-0D1EE4A83FF2}_is1");
            if (systemVScodeInsiders != null)
            {
                return systemVScodeInsiders.GetValue("DisplayIcon") as string;
            }

            var currentUser = Microsoft.Win32.RegistryKey.OpenBaseKey(
                    Microsoft.Win32.RegistryHive.CurrentUser,
                    Microsoft.Win32.RegistryView.Registry64);

            // VSCode - Insiders (user)
            var vscodeInsiders = currentUser.OpenSubKey(@"SOFTWARE\Microsoft\Windows\CurrentVersion\Uninstall\{217B4C08-948D-4276-BFBB-BEE930AE5A2C}_is1");
            if (vscodeInsiders != null)
            {
                return vscodeInsiders.GetValue("DisplayIcon") as string;
            }

            return string.Empty;
        }

        private string FindRider()
        {
            var rider = Environment.GetEnvironmentVariable("JetBrains Rider");
            if (!string.IsNullOrEmpty(rider))
            {
                rider = rider.TrimEnd(';', ' ');
                var path = Path.Combine(rider, "rider64.exe");
                if (File.Exists(path))
                {
                    return path;
                }
            }

            return string.Empty;
        }

        private string FindSublimeText()
        {
            var localMachine = Microsoft.Win32.RegistryKey.OpenBaseKey(
                    Microsoft.Win32.RegistryHive.LocalMachine,
                    Microsoft.Win32.RegistryView.Registry64);

            // Sublime Text 4
            var sublime = localMachine.OpenSubKey(@"SOFTWARE\Microsoft\Windows\CurrentVersion\Uninstall\Sublime Text_is1");
            if (sublime != null)
            {
                var icon = sublime.GetValue("DisplayIcon") as string;
                return Path.Combine(Path.GetDirectoryName(icon), "subl.exe");
            }

            // Sublime Text 3
            var sublime3 = localMachine.OpenSubKey(@"SOFTWARE\Microsoft\Windows\CurrentVersion\Uninstall\Sublime Text 3_is1");
            if (sublime3 != null)
            {
                var icon = sublime3.GetValue("DisplayIcon") as string;
                return Path.Combine(Path.GetDirectoryName(icon), "subl.exe");
            }

            return string.Empty;
        }
        #endregion

        private void OpenFolderAndSelectFile(string folderPath)
        {
            var pidl = ILCreateFromPathW(folderPath);

            try
            {
                SHOpenFolderAndSelectItems(pidl, 0, 0, 0);
            }
            finally
            {
                ILFree(pidl);
            }
        }

        private string _powershellPath = string.Empty;
        private string _wtPath = string.Empty;
    }
}<|MERGE_RESOLUTION|>--- conflicted
+++ resolved
@@ -111,11 +111,7 @@
             finder.VSCode(FindVSCode);
             finder.VSCodeInsiders(FindVSCodeInsiders);
             finder.Fleet(() => $"{Environment.GetFolderPath(Environment.SpecialFolder.LocalApplicationData)}\\Programs\\Fleet\\Fleet.exe");
-<<<<<<< HEAD
-            finder.Rider(FindRider);
-=======
             finder.FindJetBrainsFromToolbox(() => $"{Environment.GetFolderPath(Environment.SpecialFolder.LocalApplicationData)}\\JetBrains\\Toolbox");
->>>>>>> 706a8338
             finder.SublimeText(FindSublimeText);
             return finder.Founded;
         }
