﻿using System;
using System.Collections.Generic;
using System.IO;
using System.Threading.Tasks;

using Avalonia.Controls;
using Avalonia.Threading;

using CommunityToolkit.Mvvm.ComponentModel;

namespace SourceGit.ViewModels
{
    public class BranchCompare : ObservableObject
    {
        public Models.Branch Base
        {
            get => _based;
            private set => SetProperty(ref _based, value);
        }

        public Models.Branch To
        {
            get => _to;
            private set => SetProperty(ref _to, value);
        }

        public Models.Commit BaseHead
        {
            get => _baseHead;
            private set => SetProperty(ref _baseHead, value);
        }

        public Models.Commit ToHead
        {
            get => _toHead;
            private set => SetProperty(ref _toHead, value);
        }

        public List<Models.Change> VisibleChanges
        {
            get => _visibleChanges;
            private set => SetProperty(ref _visibleChanges, value);
        }

        public List<Models.Change> SelectedChanges
        {
            get => _selectedChanges;
            set
            {
                if (SetProperty(ref _selectedChanges, value))
                {
                    if (value is { Count: 1 })
                        DiffContext = new DiffContext(_repo, new Models.DiffOption(_based.Head, _to.Head, value[0]), _diffContext);
                    else
                        DiffContext = null;
                }
            }
        }

        public string SearchFilter
        {
            get => _searchFilter;
            set
            {
                if (SetProperty(ref _searchFilter, value))
                {
                    RefreshVisible();
                }
            }
        }

        public DiffContext DiffContext
        {
            get => _diffContext;
            private set => SetProperty(ref _diffContext, value);
        }

        public BranchCompare(string repo, Models.Branch baseBranch, Models.Branch toBranch)
        {
            _repo = repo;
            _based = baseBranch;
            _to = toBranch;

            Refresh();
        }

        public void NavigateTo(string commitSHA)
        {
            var launcher = App.GetLauncher();
            if (launcher == null)
                return;

            foreach (var page in launcher.Pages)
            {
                if (page.Data is Repository repo && repo.FullPath.Equals(_repo))
                {
                    repo.NavigateToCommit(commitSHA);
                    break;
                }
            }
        }

        public void Swap()
        {
            (Base, To) = (_to, _based);
            SelectedChanges = [];

            if (_baseHead != null)
                (BaseHead, ToHead) = (_toHead, _baseHead);

            Refresh();
        }

        public void ClearSearchFilter()
        {
            SearchFilter = string.Empty;
        }

        public ContextMenu CreateChangeContextMenu()
        {
            if (_selectedChanges is not { Count: 1 })
                return null;

            var change = _selectedChanges[0];
            var menu = new ContextMenu();

            var diffWithMerger = new MenuItem();
            diffWithMerger.Header = App.Text("DiffWithMerger");
            diffWithMerger.Icon = App.CreateMenuIcon("Icons.OpenWith");
            diffWithMerger.Click += (_, ev) =>
            {
                var toolType = Preferences.Instance.ExternalMergeToolType;
                var toolPath = Preferences.Instance.ExternalMergeToolPath;
                var opt = new Models.DiffOption(_based.Head, _to.Head, change);

                _ = Commands.MergeTool.OpenForDiffAsync(_repo, toolType, toolPath, opt);
                ev.Handled = true;
            };
            menu.Items.Add(diffWithMerger);

            if (change.Index != Models.ChangeState.Deleted)
            {
                var full = Path.GetFullPath(Path.Combine(_repo, change.Path));
                var explore = new MenuItem();
                explore.Header = App.Text("RevealFile");
                explore.Icon = App.CreateMenuIcon("Icons.Explore");
                explore.IsEnabled = File.Exists(full);
                explore.Click += (_, ev) =>
                {
                    Native.OS.OpenInFileManager(full, true);
                    ev.Handled = true;
                };
                menu.Items.Add(explore);
            }

            var copyPath = new MenuItem();
            copyPath.Header = App.Text("CopyPath");
            copyPath.Icon = App.CreateMenuIcon("Icons.Copy");
            copyPath.Click += async (_, ev) =>
            {
                await App.CopyTextAsync(change.Path);
                ev.Handled = true;
            };
            menu.Items.Add(copyPath);

            var copyFullPath = new MenuItem();
            copyFullPath.Header = App.Text("CopyFullPath");
            copyFullPath.Icon = App.CreateMenuIcon("Icons.Copy");
            copyFullPath.Click += async (_, e) =>
            {
                await App.CopyTextAsync(Native.OS.GetAbsPath(_repo, change.Path));
                e.Handled = true;
            };
            menu.Items.Add(copyFullPath);

            return menu;
        }

        private void Refresh()
        {
            Task.Run(async () =>
            {
                if (_baseHead == null)
                {
<<<<<<< HEAD
                    var baseHead = await new Commands.QuerySingleCommit(_repo, _based.Head)
                        .GetResultAsync()
                        .ConfigureAwait(false);

                    var toHead = await new Commands.QuerySingleCommit(_repo, _to.Head)
                        .GetResultAsync()
                        .ConfigureAwait(false);

=======
                    var baseHead = new Commands.QuerySingleCommit(_repo, _based.Head).Result();
                    var toHead = new Commands.QuerySingleCommit(_repo, _to.Head).Result();
>>>>>>> b6c8190d
                    Dispatcher.UIThread.Post(() =>
                    {
                        BaseHead = baseHead;
                        ToHead = toHead;
                    });
                }

                _changes = await new Commands.CompareRevisions(_repo, _based.Head, _to.Head)
                    .ReadAsync()
                    .ConfigureAwait(false);

                var visible = _changes;
                if (!string.IsNullOrWhiteSpace(_searchFilter))
                {
                    visible = new List<Models.Change>();
                    foreach (var c in _changes)
                    {
                        if (c.Path.Contains(_searchFilter, StringComparison.OrdinalIgnoreCase))
                            visible.Add(c);
                    }
                }

<<<<<<< HEAD
                Dispatcher.UIThread.Post(() => VisibleChanges = visible);
=======
                Dispatcher.UIThread.Post(() =>
                {
                    VisibleChanges = visible;

                    if (VisibleChanges.Count > 0)
                        SelectedChanges = [VisibleChanges[0]];
                    else
                        SelectedChanges = [];
                });
>>>>>>> b6c8190d
            });
        }

        private void RefreshVisible()
        {
            if (_changes == null)
                return;

            if (string.IsNullOrEmpty(_searchFilter))
            {
                VisibleChanges = _changes;
            }
            else
            {
                var visible = new List<Models.Change>();
                foreach (var c in _changes)
                {
                    if (c.Path.Contains(_searchFilter, StringComparison.OrdinalIgnoreCase))
                        visible.Add(c);
                }

                VisibleChanges = visible;
            }
        }

        private string _repo;
        private Models.Branch _based = null;
        private Models.Branch _to = null;
        private Models.Commit _baseHead = null;
        private Models.Commit _toHead = null;
        private List<Models.Change> _changes = null;
        private List<Models.Change> _visibleChanges = null;
        private List<Models.Change> _selectedChanges = null;
        private string _searchFilter = string.Empty;
        private DiffContext _diffContext = null;
    }
}<|MERGE_RESOLUTION|>--- conflicted
+++ resolved
@@ -182,7 +182,6 @@
             {
                 if (_baseHead == null)
                 {
-<<<<<<< HEAD
                     var baseHead = await new Commands.QuerySingleCommit(_repo, _based.Head)
                         .GetResultAsync()
                         .ConfigureAwait(false);
@@ -191,10 +190,6 @@
                         .GetResultAsync()
                         .ConfigureAwait(false);
 
-=======
-                    var baseHead = new Commands.QuerySingleCommit(_repo, _based.Head).Result();
-                    var toHead = new Commands.QuerySingleCommit(_repo, _to.Head).Result();
->>>>>>> b6c8190d
                     Dispatcher.UIThread.Post(() =>
                     {
                         BaseHead = baseHead;
@@ -217,9 +212,6 @@
                     }
                 }
 
-<<<<<<< HEAD
-                Dispatcher.UIThread.Post(() => VisibleChanges = visible);
-=======
                 Dispatcher.UIThread.Post(() =>
                 {
                     VisibleChanges = visible;
@@ -229,7 +221,6 @@
                     else
                         SelectedChanges = [];
                 });
->>>>>>> b6c8190d
             });
         }
 
